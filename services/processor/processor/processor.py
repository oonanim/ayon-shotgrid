"""
A Shotgrid Events listener processor for Ayon.

This service will continually run and query the Ayon Events Server in orther to
entroll the events of topic `shotgrid.leech` to perform processing of Shotgrid
related events.
"""
import importlib
import os
import time
import types
import socket

import ayon_api
from nxtools import logging, log_traceback


class ShotgridProcessor:
    def __init__(self):
        """A class to process AYON events of `shotgrid.event` topic.

        These events contain an "action" key in the payload, which is
        used to match to any handler that has REGISTER_EVENT_TYPE attribute.

        For example, the `handlers/project_sync.py` will be triggered whenever
        an event has the action "create-project", since it has the following
        constant declared `REGISTER_EVENT_TYPE = ["create-project"]`.

        New handlers can be added to the `handlers` directory and as long as they
        have `REGISTER_EVENT_TYPE` declared, if an event with said action is pending,
        it will be triggered, this directory is traversed upon initialization.

        In order for this service to work, the settings for the Addon have to be
        populated in 'AYON > Studio Settings > Shotgrid'.
        """
        logging.info("Initializing the Shotgrid Processor.")

        self.handlers_map = None

        try:
            ayon_api.init_service()
            self.settings = ayon_api.get_service_addon_settings()

            self.sg_url = self.settings["shotgrid_server"]
            self.sg_project_code_field = self.settings["shotgrid_project_code_field"]

            sg_secret = ayon_api.get_secret(self.settings["shotgrid_api_secret"])
            self.sg_script_name = sg_secret.get("name")
            self.sg_api_key = sg_secret.get("value")

            try:
                self.sg_polling_frequency = int(
                    self.settings["service_settings"]["polling_frequency"]
                )
            except Exception:
                self.sg_polling_frequency = 10

            self.custom_attribs_map = {
                attr["ayon"]: attr["sg"]
                for attr in self.settings["compatibility_settings"]["custom_attribs_map"]
                if attr["sg"]
            }
            self.custom_attribs_types = {
                attr["sg"]: (attr["type"], attr["scope"])
                for attr in self.settings["compatibility_settings"]["custom_attribs_map"]
                if attr["sg"]
            }
            self.sg_enabled_entities = self.settings["compatibility_settings"]["shotgrid_enabled_entities"]

            if not all([self.sg_url, self.sg_script_name, self.sg_api_key]):
                msg = "Addon is missing settings, check " \
                      "'AYON > Studio Settings > Shotgrid' and fill out all the fields."
                logging.error(msg)
                raise ValueError(msg)

        except Exception as e:
            logging.error("Unable to get Addon settings from the server.")
            log_traceback(e)
            raise e

        self.handlers_map = self._get_handlers()
        if not self.handlers_map:
            logging.error("No handlers found for the processor, aborting.")
        else:
            logging.debug(f"Found these handlers: {self.handlers_map}")

    def _get_handlers(self):
        """ Import the handlers found in the `handlers` directory.

        Scan the `handlers` directory and build a dictionary with
        each `REGISTER_EVENT_TYPE` found in importable Python files,
        wich get stored as a list, since several handlers could be
        triggered by the same event type.
        """
        handlers_dir = os.path.join(
            os.path.dirname(os.path.abspath(__file__)),
            "handlers"
        )
        handlers_dict = {}

        for root, handlers_directories, handler_files in os.walk(handlers_dir):
            for handler in handler_files:
                if handler.endswith(".py") and not handler.startswith((".", "_")):
                    module_name = str(handler.replace(".py", ""))
                    module_obj = types.ModuleType(module_name)

                    module_loader = importlib.machinery.SourceFileLoader(
                        module_name,
                        os.path.join(root, handler)
                    )
                    module_loader.exec_module(module_obj)
                    register_event_types = module_obj.REGISTER_EVENT_TYPE

                    for event_type in register_event_types:
                        handlers_dict.setdefault(
                            event_type, []
                        ).append(module_obj)

        return handlers_dict

    def start_processing(self):
        """Enroll AYON events of topic `shotgrid.event`

        We query AYON Events in search of unfinished `shotgrid.event` events,
        these events must an `action` key in their `payload` in order to be
        processed, that `action` is the one used to match with a `handler`'s
        `REGISTER_EVENT_TYPE` attribute.

        For example, an event that has `{"action": "create-project"}` payload,
        will trigger the `handlers/project_sync.py` since that one has the attribute
        REGISTER_EVENT_TYPE = ["create-project"]
        """
        logging.debug(
            "Querying for `shotgrid.event` events "
            f"every {self.sg_polling_frequency} seconds..."
        )
        while True:
            try:
                event = ayon_api.enroll_event_job(
                    "shotgrid.event",
                    "shotgrid.proc",
                    socket.gethostname(),
                    description="Enrolling to any `shotgrid.event` Event...",
                    max_retries=2
                )

                if not event:
                    time.sleep(self.sg_polling_frequency)
                    continue

                source_event = ayon_api.get_event(event["dependsOn"])
                payload = source_event["payload"]

                if not payload:
                    time.sleep(self.sg_polling_frequency)
                    ayon_api.update_event(
                        event["id"],
                        description=f"Unable to process the event <{source_event['id']}> since it has no Shotgrid Payload!",
                        status="finished"
                    )
                    ayon_api.update_event(source_event["id"], status="finished")
                    continue

                for handler in self.handlers_map.get(payload["action"], []):
                    # If theres any handler "subscirbed" to this event type..
                    try:
                        logging.info(f"Running the Handler {handler}")
                        ayon_api.update_event(
                            event["id"],
                            description=f"Procesing event with Handler {payload['action']}...",
                            status="finished"
                        )
                        handler.process_event(
<<<<<<< HEAD
                            self.sg_url,
                            self.sg_script_name,
                            self.sg_api_key,
=======
                            self,
>>>>>>> 6af630b4
                            **payload,
                        )

                    except Exception as e:
                        logging.error(f"Unable to process handler {handler.__name__}")
                        log_traceback(e)
                        ayon_api.update_event(
                            event["id"],
                            status="failed",
                            description=f"An error ocurred while processing the Event: {e}",
                        )
                        ayon_api.update_event(
                            source_event["id"],
                            status="failed",
                            description=f"The service `processor` was unable to process this event. Check the `shotgrid.proc` <{event['id']}> event for more info."
                        )

                logging.info("Event has been processed... setting to finished!")
                ayon_api.update_event(
                    event["id"],
                    description="Event processed succsefully.",
                    status="finished"
                )
                ayon_api.update_event(source_event["id"], status="finished")

            except Exception as err:
                log_traceback(err)

            logging.info(
                f"Waiting {self.sg_polling_frequency} seconds..."
            )
            time.sleep(self.sg_polling_frequency)<|MERGE_RESOLUTION|>--- conflicted
+++ resolved
@@ -171,13 +171,7 @@
                             status="finished"
                         )
                         handler.process_event(
-<<<<<<< HEAD
-                            self.sg_url,
-                            self.sg_script_name,
-                            self.sg_api_key,
-=======
                             self,
->>>>>>> 6af630b4
                             **payload,
                         )
 
