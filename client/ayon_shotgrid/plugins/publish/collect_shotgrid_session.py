--- conflicted
+++ resolved
@@ -53,9 +53,4 @@
         if local_storage_enabled:
             local_storage_key = shotgrid_module.get_local_storage_key()
             self.log.info(f"Using local storage entry {local_storage_key}")
-<<<<<<< HEAD
-            context.data["shotgridLocalStorageKey"] = local_storage_key
-        
-=======
-            context.data["shotgridLocalStorageKey"] = local_storage_key
->>>>>>> 6af630b4
+            context.data["shotgridLocalStorageKey"] = local_storage_key