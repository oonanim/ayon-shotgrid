--- conflicted
+++ resolved
@@ -4,13 +4,10 @@
 import pyblish.api
 
 from ayon_core.pipeline.publish import get_publish_repre_path
-<<<<<<< HEAD
 from ayon_core.lib.transcoding import (
     VIDEO_EXTENSIONS,
     IMAGE_EXTENSIONS
 )
-=======
->>>>>>> ece6740a
 
 
 class IntegrateShotgridVersion(pyblish.api.InstancePlugin):
@@ -22,11 +19,7 @@
     # Ayon entity
     fields_to_add = {
         "comment": (str, "description"),
-<<<<<<< HEAD
-        # "productType": (str, "sg_version_type"),
-=======
         "productType": (str, "sg_version_type"),
->>>>>>> ece6740a
     }
 
     def process(self, instance):
@@ -65,11 +58,7 @@
                 ):
                     data_to_update["sg_movie_has_slate"] = True
 
-<<<<<<< HEAD
             elif f".{representation['ext']}" in IMAGE_EXTENSIONS:
-=======
-            elif representation["ext"] in ["jpg", "png", "exr", "tga"]:
->>>>>>> ece6740a
                 # Replace the frame number with '%04d'
                 path_to_frame = re.sub(r"\.\d+\.", ".%04d.", local_path)
 
