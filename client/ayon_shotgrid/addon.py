--- conflicted
+++ resolved
@@ -1,12 +1,6 @@
 import os
 
-<<<<<<< HEAD
 from ayon_core.modules import (
-=======
-import ayon_api
-
-from ayon_core.addon import (
->>>>>>> ece6740a
     AYONAddon,
     ITrayAddon,
     IPluginPaths,
@@ -15,9 +9,9 @@
 
 log = Logger.get_logger(__name__)
 
+SHOTGRID_MODULE_DIR = os.path.dirname(os.path.abspath(__file__))
 
 SHOTGRID_ADDON_DIR = os.path.dirname(os.path.abspath(__file__))
-
 
 class ShotgridAddon(AYONAddon, ITrayAddon, IPluginPaths):
     name = "shotgrid"
@@ -76,11 +70,7 @@
         return self._shotgrid_server_url or None
 
     def get_sg_script_name(self):
-<<<<<<< HEAD
         return self._shotgrid_script_name or None
-=======
-        return self._shotgrid_script_name if self._shotgrid_script_name else None
->>>>>>> ece6740a
 
     def get_sg_api_key(self):
         return self._shotgrid_api_key or None
@@ -96,17 +86,10 @@
         }
 
     def is_local_storage_enabled(self):
-<<<<<<< HEAD
         return self._enable_local_storage or False
 
     def get_local_storage_key(self):
         return self._local_storage_key or None
-=======
-        return self._enable_local_storage if self._enable_local_storage else False
-
-    def get_local_storage_key(self):
-        return self._local_storage_key if self._local_storage_key else None
->>>>>>> ece6740a
 
     def create_shotgrid_session(self):
         from .lib import credentials
@@ -171,14 +154,9 @@
 
         return self.tray_wrapper
 
-<<<<<<< HEAD
     def tray_menu(self, tray_menu):
         # do not initialize tray if client login type is not tray related
         if self._client_login_type == "env":
             return
-=======
-        sg_username = os.getenv("AYON_SG_USERNAME")
-        proxy = os.environ.get("HTTPS_PROXY", "").replace("https://", "")
->>>>>>> ece6740a
 
         return self.tray_wrapper.tray_menu(tray_menu)